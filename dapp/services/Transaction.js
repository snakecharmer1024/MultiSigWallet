--- conflicted
+++ resolved
@@ -1,8 +1,8 @@
 (
-  function () {
+  function(){
     angular
     .module('multiSigWeb')
-    .service('Transaction', function (Wallet, $rootScope) {
+    .service('Transaction', function(Wallet, $rootScope, $uibModal){
       var factory = {
         transactions: JSON.parse(localStorage.getItem("transactions")) || {}
       };
@@ -10,70 +10,54 @@
       /**
       * Add transaction object to the transactions collection
       */
-      factory.add = function (tx) {
+      factory.add = function(tx){
         factory.transactions[tx.txHash] = tx;
         tx.date = new Date();
         localStorage.setItem("transactions", JSON.stringify(factory.transactions));
-        try {
+        try{
           $rootScope.$digest();
         }
-<<<<<<< HEAD
-        catch (e) {}
-=======
         catch(e){
 
         }
->>>>>>> 0cf70f5a
       };
 
       /**
       * Remove transaction identified by transaction hash from the transactions collection
       */
-      factory.remove = function (txHash) {
+      factory.remove = function(txHash){
         delete factory.transactions[txHash];
         localStorage.setItem("transactions", JSON.stringify(factory.transactions));
-        try {
+        try{
           $rootScope.$digest();
         }
-<<<<<<< HEAD
-        catch (e) {}
-=======
         catch(e){
 
         }
->>>>>>> 0cf70f5a
       };
 
       /**
       * Remove all transactions
       */
-      factory.removeAll = function () {
+      factory.removeAll = function(){
         factory.transactions = {};
         localStorage.removeItem("transactions");
-        try {
+        try{
           $rootScope.$digest();
         }
-<<<<<<< HEAD
-        catch (e) {}
-=======
         catch(e){
 
         }
->>>>>>> 0cf70f5a
       };
 
       /**
       * Send transaction, signed by wallet service provider
       */
-      factory.send = function (tx, cb) {
-        Wallet.web3.eth.sendTransaction(tx, function (e, txHash) {
-          if (e) {
+      factory.send = function(tx, cb){
+        Wallet.web3.eth.sendTransaction(tx, function(e, txHash){
+          if(e){
             cb(e);
           }
-<<<<<<< HEAD
-          else {
-            factory.add({txHash: txHash, callback: function (receipt) {cb(null, receipt)}});
-=======
           else{
             factory.add(
               {
@@ -83,7 +67,6 @@
                 }
               }
             );
->>>>>>> 0cf70f5a
             cb(null, txHash);
           }
         });
@@ -92,12 +75,12 @@
       /**
       * Sign transaction without sending it to an ethereum node
       */
-      factory.signOffline = function (txObject, cb) {
-        Wallet.getUserNonce(function (e, nonce) {
-          if (e) {
+      factory.signOffline = function(txObject, cb){
+        Wallet.getUserNonce(function(e, nonce){
+          if(e){
             cb(e);
           }
-          else {
+          else{
             // Create transaction object
             var txInfo = {
               to: txObject.to,
@@ -112,13 +95,8 @@
             var txHash = EthJS.Util.bufferToHex(tx.hash(false));
 
             // Sign transaction hash
-<<<<<<< HEAD
-            Wallet.web3.eth.sign(Wallet.coinbase, txHash, function (e, signature){
-              if (e) {
-=======
             Wallet.web3.eth.sign(Wallet.coinbase, txHash, function(e, sig){
               if(e){
->>>>>>> 0cf70f5a
                 cb(e);
               }
               var signature = EthJS.Util.fromRpcSig(sig);
@@ -137,7 +115,7 @@
       * Sign transaction without sending it to an ethereum node. Needs abi,
       * selected method to execute and related params.
       */
-      factory.signMethodOffline = function (tx, abi, method, params, cb) {
+      factory.signMethodOffline = function(tx, abi, method, params, cb){
 
         // Get data
         var instance = Wallet.web3.eth.contract(abi).at(tx.to);
@@ -151,7 +129,7 @@
       * Send transaction, signed by wallet service provider. Needs abi,
       * selected method to execute and related params.
       */
-      factory.sendMethod = function (tx, abi, method, params, cb) {
+      factory.sendMethod = function(tx, abi, method, params, cb){
         // Instance contract
         var instance = Wallet.web3.eth.contract(abi).at(tx.to);
         var transactionParams = params.slice();
@@ -163,15 +141,12 @@
           data: tx.data?tx.data:null,
           nonce: tx.nonce
         });
-        transactionParams.push(function (e, txHash) {
-          if (e) {
+        transactionParams.push(function(e, txHash){
+          if(e){
             cb(e);
           }
-          else {
+          else{
               // Add transaction
-<<<<<<< HEAD
-              factory.add({txHash: txHash, callback: function (receipt) {cb(null, receipt)}});
-=======
               factory.add(
                 {
                   txHash: txHash,
@@ -180,21 +155,17 @@
                   }
                 }
               );
->>>>>>> 0cf70f5a
               cb(null, txHash);
           }
         });
         instance[method].sendTransaction.apply(this, transactionParams);
-<<<<<<< HEAD
-=======
-
->>>>>>> 0cf70f5a
+
       };
 
       /**
       * Send signed transaction
       **/
-      factory.sendRawTransaction = function (tx, cb) {
+      factory.sendRawTransaction = function(tx, cb){
         Wallet.web3.eth.sendRawTransaction(
           tx,
           cb
@@ -205,61 +176,42 @@
       * Internal loop, checking for transaction receipts and transaction info.
       * calls callback after receipt is retrieved.
       */
-      factory.checkReceipts = function () {
+      factory.checkReceipts = function(){
         // Create batch object
         var batch = Wallet.web3.createBatch();
 
         // Add transactions without receipt to batch request
         var txHashes = Object.keys(factory.transactions);
 
-        for (var i=0; i<txHashes.length; i++) {
+        for(var i=0; i<txHashes.length; i++){
           var tx = factory.transactions[txHashes[i]];
           // Get transaction receipt
-          if (tx && !tx.receipt) {
+          if(tx && !tx.receipt){
             batch.add(
-              Wallet.web3.eth.getTransactionReceipt.request(txHashes[i], function (e, receipt) {
-                if (!e && receipt) {
+              Wallet.web3.eth.getTransactionReceipt.request(txHashes[i], function(e, receipt){
+                if(!e && receipt){
                   factory.transactions[receipt.transactionHash].receipt = receipt;
                   // call callback if it has
-                  if (factory.transactions[receipt.transactionHash].callback) {
+                  if(factory.transactions[receipt.transactionHash].callback){
                     factory.transactions[receipt.transactionHash].callback(receipt);
                   }
-<<<<<<< HEAD
-=======
-
->>>>>>> 0cf70f5a
+
                   // update transactions
                   localStorage.setItem("transactions", JSON.stringify(factory.transactions));
-                  try {
+                  try{
                     $rootScope.$digest();
                   }
-<<<<<<< HEAD
-                  catch (e) {}
-=======
                   catch(error){
 
                   }
->>>>>>> 0cf70f5a
                 }
               })
             );
           }
 
           // Get transaction info
-          if (tx && !tx.info) {
+          if(tx && !tx.info){
             batch.add(
-<<<<<<< HEAD
-              Wallet.web3.eth.getTransaction.request(txHashes[i], function (e, info) {
-                if (!e && info) {
-                  factory.transactions[info.hash].info = info;
-
-                  // update transactions
-                  localStorage.setItem("transactions", JSON.stringify(factory.transactions));
-                  try {
-                    $rootScope.$digest();
-                  }
-                  catch (e) {}
-=======
               Wallet.web3.eth.getTransaction.request(
                 txHashes[i],
                 function(e, info){
@@ -275,7 +227,6 @@
 
                     }
                   }
->>>>>>> 0cf70f5a
                 }
               )
             );
@@ -289,11 +240,11 @@
       Wallet
       .webInitialized
       .then(
-        function () {
+        function(){
           // init transactions loop
           factory.checkReceipts();
         }
-      );
+      )
 
       return factory;
     });
