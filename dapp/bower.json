{
  "name": "multi-sig-web",
  "authors": [
    "denis.granha@consensys.net"
  ],
  "description": "Angular App for MultiSigWallet",
  "main": "index.html",
  "moduleType": [],
  "keywords": [
    "ethereum",
    "multisig",
    "web3"
  ],
  "license": "MIT",
  "homepage": "https://www.gnosis.pm",
  "private": true,
  "ignore": [
    "**/.*",
    "node_modules",
    "bower_components",
    "test",
    "tests"
  ],
  "dependencies": {
    "angular": "1.5.8",
    "angular-route": "1.5.8",
    "angular-touch": "1.5.8",
    "angular-animate": "1.5.8",
    "angular-bootstrap": "2.2.0",
    "bootstrap": "3.3.7",
    "web3": "0.16.0",
    "font-awesome": "fontawesome#4.7.0",
    "bootstrap3-dialog": "bootstrap-dialog#^1.35.3",
    "ethereum-tx": "*",
    "moment": "^2.17.0",
    "ngclipboard": "^1.1.1",
    "clipboard": "^1.5.16",
<<<<<<< HEAD
    "ethjs-abi-denis": "*",
    "angular-mocks": "^1.6.1"
=======
    "ethjs-abi-denis": "0.1.1"
>>>>>>> 4f35248e
  }
}<|MERGE_RESOLUTION|>--- conflicted
+++ resolved
@@ -35,11 +35,7 @@
     "moment": "^2.17.0",
     "ngclipboard": "^1.1.1",
     "clipboard": "^1.5.16",
-<<<<<<< HEAD
-    "ethjs-abi-denis": "*",
-    "angular-mocks": "^1.6.1"
-=======
+    "angular-mocks": "^1.6.1",
     "ethjs-abi-denis": "0.1.1"
->>>>>>> 4f35248e
   }
 }