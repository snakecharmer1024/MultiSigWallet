--- conflicted
+++ resolved
@@ -12,7 +12,6 @@
     """
 
     HOMESTEAD_BLOCK = 1150000
-    TWENTY_FOUR_HOURS = 86400  # 24h
 
     def __init__(self, *args, **kwargs):
         super(TestContract, self).__init__(*args, **kwargs)
@@ -51,18 +50,12 @@
         wa_1 = 1
         wa_2 = 2
         wa_3 = 3
-<<<<<<< HEAD
-        multisig_wallet_address = self.multisig_wallet_factory.createMultiSigWallet(
-            [accounts[wa_1], accounts[wa_2], accounts[wa_3]], required_accounts)
-        self.assertTrue(self.multisig_wallet_factory.isWallet(multisig_wallet_address))
-=======
         multisig_wallet_address = self.multisig_wallet_factory.create([accounts[wa_1], accounts[wa_2], accounts[wa_3]],
                                                                       required_accounts)
         self.assertTrue(self.multisig_wallet_factory.isInstantiation(multisig_wallet_address))
         wallet_count = self.multisig_wallet_factory.getInstantiationCount(accounts[0])
         multisig_wallet_address_confirmation = self.multisig_wallet_factory.instantiations(accounts[0], wallet_count-1)
         self.assertEqual(multisig_wallet_address, multisig_wallet_address_confirmation)
->>>>>>> 5af6390f
         # Send money to wallet contract
         deposit = 10000
         self.s.send(keys[wa_1], multisig_wallet_address, deposit)
